# Copyright 2017 The TensorFlow Authors. All Rights Reserved.
#
# Licensed under the Apache License, Version 2.0 (the "License");
# you may not use this file except in compliance with the License.
# You may obtain a copy of the License at
#
#     http://www.apache.org/licenses/LICENSE-2.0
#
# Unless required by applicable law or agreed to in writing, software
# distributed under the License is distributed on an "AS IS" BASIS,
# WITHOUT WARRANTIES OR CONDITIONS OF ANY KIND, either express or implied.
# See the License for the specific language governing permissions and
# limitations under the License.
# ==============================================================================
"""ResNet model for classifying images from CIFAR-10 dataset.

Support single-host training with one or multiple devices.

ResNet as proposed in:
Kaiming He, Xiangyu Zhang, Shaoqing Ren, Jian Sun
Deep Residual Learning for Image Recognition. arXiv:1512.03385

CIFAR-10 as in:
http://www.cs.toronto.edu/~kriz/cifar.html


"""
from __future__ import division
from __future__ import print_function

import argparse
import functools
import itertools
import os

import cifar10
import cifar10_model
import cifar10_utils
import numpy as np
import six
from six.moves import xrange  # pylint: disable=redefined-builtin
import tensorflow as tf

tf.logging.set_verbosity(tf.logging.INFO)


<<<<<<< HEAD
def get_model_fn(num_gpus, variable_strategy, data_format, num_workers):
  """Returns a function that will build the resnet model."""
=======
def get_model_fn(num_gpus, variable_strategy, num_workers, sync):
>>>>>>> b8e7ff1c
  def _resnet_model_fn(features, labels, mode, params):
    """Resnet model body.

    Support single host, one or more GPU training. Parameter distribution can
    be either one of the following scheme.
    1. CPU is the parameter server and manages gradient updates.
    2. Parameters are distributed evenly across all GPUs, and the first GPU
       manages gradient updates.

    Args:
      features: a list of tensors, one for each tower
      labels: a list of tensors, one for each tower
      mode: ModeKeys.TRAIN or EVAL
      params: Hyperparameters suitable for tuning
    Returns:
      A EstimatorSpec object.
    """
    is_training = (mode == tf.estimator.ModeKeys.TRAIN)
    weight_decay = params.weight_decay
    momentum = params.momentum

    tower_features = features
    tower_labels = labels
    tower_losses = []
    tower_gradvars = []
    tower_preds = []

    if num_gpus == 0:
      num_devices = 1
      device_type = 'cpu'
    else:
      num_devices = num_gpus
      device_type = 'gpu'

    for i in range(num_devices):
      worker_device = '/{}:{}'.format(device_type, i)
      if variable_strategy == 'CPU':
        device_setter = cifar10_utils.local_device_setter(
            worker_device=worker_device)
      elif variable_strategy == 'GPU':
        device_setter = cifar10_utils.local_device_setter(
            ps_device_type='gpu',
            worker_device=worker_device,
            ps_strategy=tf.contrib.training.GreedyLoadBalancingStrategy(
                num_gpus, tf.contrib.training.byte_size_load_fn))
      with tf.variable_scope('resnet', reuse=bool(i != 0)):
        with tf.name_scope('tower_%d' % i) as name_scope:
          with tf.device(device_setter):
            loss, gradvars, preds = _tower_fn(
<<<<<<< HEAD
                is_training, weight_decay, tower_features[i], tower_labels[i],
                data_format, params['num_layers'], params['batch_norm_decay'],
                params['batch_norm_epsilon'])
=======
                is_training,
                weight_decay,
                tower_features[i],
                tower_labels[i],
                (device_type == 'cpu'),
                params.num_layers,
                params.batch_norm_decay,
                params.batch_norm_epsilon)
>>>>>>> b8e7ff1c
            tower_losses.append(loss)
            tower_gradvars.append(gradvars)
            tower_preds.append(preds)
            if i == 0:
              # Only trigger batch_norm moving mean and variance update from
              # the 1st tower. Ideally, we should grab the updates from all
              # towers but these stats accumulate extremely fast so we can
              # ignore the other stats from the other towers without
              # significant detriment.
              update_ops = tf.get_collection(tf.GraphKeys.UPDATE_OPS,
                                             name_scope)

    # Now compute global loss and gradients.
    gradvars = []
    with tf.name_scope('gradient_averaging'):
      all_grads = {}
      for grad, var in itertools.chain(*tower_gradvars):
        if grad is not None:
          all_grads.setdefault(var, []).append(grad)
      for var, grads in six.iteritems(all_grads):
        # Average gradients on the same device as the variables
        # to which they apply.
        with tf.device(var.device):
          if len(grads) == 1:
            avg_grad = grads[0]
          else:
            avg_grad = tf.multiply(tf.add_n(grads), 1. / len(grads))
        gradvars.append((avg_grad, var))

    # Device that runs the ops to apply global gradient updates.
    consolidation_device = '/gpu:0' if variable_strategy == 'GPU' else '/cpu:0'
    with tf.device(consolidation_device):
      # Suggested learning rate scheduling from
      # https://github.com/ppwwyyxx/tensorpack/blob/master/examples/ResNet/cifar10-resnet.py#L155
      num_batches_per_epoch = cifar10.Cifar10DataSet.num_examples_per_epoch(
          'train') // (params.train_batch_size * num_workers)
      boundaries = [
          num_batches_per_epoch * x
          for x in np.array([82, 123, 300], dtype=np.int64)
      ]
      staged_lr = [params.learning_rate * x for x in [1, 0.1, 0.01, 0.002]]

      learning_rate = tf.train.piecewise_constant(tf.train.get_global_step(),
                                                  boundaries, staged_lr)
      # Create a nicely-named tensor for logging
      learning_rate = tf.identity(learning_rate, name='learning_rate')

      optimizer = tf.train.MomentumOptimizer(
          learning_rate=learning_rate, momentum=momentum)

      chief_hooks = []
      if sync:
        optimizer = tf.train.SyncReplicasOptimizer(
            optimizer, replicas_to_aggregate=num_workers)
        sync_replicas_hook = optimizer.make_session_run_hook(True)
        chief_hooks.append(sync_replicas_hook)

      # Create single grouped train op
      train_op = [
          optimizer.apply_gradients(
              gradvars, global_step=tf.train.get_global_step())
      ]
      train_op.extend(update_ops)
      train_op = tf.group(*train_op)

      predictions = {
          'classes':
              tf.concat([p['classes'] for p in tower_preds], axis=0),
          'probabilities':
              tf.concat([p['probabilities'] for p in tower_preds], axis=0)
      }
      stacked_labels = tf.concat(labels, axis=0)
      metrics = {
          'accuracy':
              tf.metrics.accuracy(stacked_labels, predictions['classes'])
      }
      loss = tf.reduce_mean(tower_losses, name='loss')

    return tf.estimator.EstimatorSpec(
        mode=mode,
        predictions=predictions,
        loss=loss,
        train_op=train_op,
        training_chief_hooks=chief_hooks,
        eval_metric_ops=metrics)

  return _resnet_model_fn


def _tower_fn(is_training, weight_decay, feature, label, data_format,
              num_layers, batch_norm_decay, batch_norm_epsilon):
  """Build computation tower (Resnet).

  Args:
    is_training: true if is training graph.
    weight_decay: weight regularization strength, a float.
    feature: a Tensor.
    label: a Tensor.
    data_format: channels_last (NHWC) or channels_first (NCHW).
    num_layers: number of layers, an int.
    batch_norm_decay: decay for batch normalization, a float.
    batch_norm_epsilon: epsilon for batch normalization, a float.

  Returns:
    A tuple with the loss for the tower, the gradients and parameters, and
    predictions.

  """
  model = cifar10_model.ResNetCifar10(
      num_layers,
      batch_norm_decay=batch_norm_decay,
      batch_norm_epsilon=batch_norm_epsilon,
      is_training=is_training,
      data_format=data_format)
  logits = model.forward_pass(feature, input_data_format='channels_last')
  tower_pred = {
      'classes': tf.argmax(input=logits, axis=1),
      'probabilities': tf.nn.softmax(logits)
  }

  tower_loss = tf.losses.sparse_softmax_cross_entropy(
      logits=logits, labels=label)
  tower_loss = tf.reduce_mean(tower_loss)

  model_params = tf.trainable_variables()
  tower_loss += weight_decay * tf.add_n(
      [tf.nn.l2_loss(v) for v in model_params])

  tower_grad = tf.gradients(tower_loss, model_params)

  return tower_loss, zip(tower_grad, model_params), tower_pred


def input_fn(data_dir,
             subset,
             num_shards,
             batch_size,
             use_distortion_for_training=True):
  """Create input graph for model.

  Args:
    data_dir: Directory where TFRecords representing the dataset are located.
    subset: one of 'train', 'validate' and 'eval'.
    num_shards: num of towers participating in data-parallel training.
    batch_size: total batch size for training to be divided by the number of
    shards.
    use_distortion_for_training: True to use distortions.
  Returns:
    two lists of tensors for features and labels, each of num_shards length.
  """
  with tf.device('/cpu:0'):
    use_distortion = subset == 'train' and use_distortion_for_training
    dataset = cifar10.Cifar10DataSet(data_dir, subset, use_distortion)
    image_batch, label_batch = dataset.make_batch(batch_size)
    if num_shards <= 1:
      # No GPU available or only 1 GPU.
      return [image_batch], [label_batch]

    # Note that passing num=batch_size is safe here, even though
    # dataset.batch(batch_size) can, in some cases, return fewer than batch_size
    # examples. This is because it does so only when repeating for a limited
    # number of epochs, but our dataset repeats forever.
    image_batch = tf.unstack(image_batch, num=batch_size, axis=0)
    label_batch = tf.unstack(label_batch, num=batch_size, axis=0)
    feature_shards = [[] for i in range(num_shards)]
    label_shards = [[] for i in range(num_shards)]
    for i in xrange(batch_size):
      idx = i % num_shards
      feature_shards[idx].append(image_batch[i])
      label_shards[idx].append(label_batch[i])
    feature_shards = [tf.parallel_stack(x) for x in feature_shards]
    label_shards = [tf.parallel_stack(x) for x in label_shards]
    return feature_shards, label_shards


# create experiment
<<<<<<< HEAD
def get_experiment_fn(data_dir,
                      num_gpus,
                      variable_strategy,
                      data_format,
                      use_distortion_for_training=True):
=======
def get_experiment_fn(data_dir, num_gpus, is_gpu_ps,
                      use_distortion_for_training=True,
                      sync=True):
>>>>>>> b8e7ff1c
  """Returns an Experiment function.

  Experiments perform training on several workers in parallel,
  in other words experiments know how to invoke train and eval in a sensible
  fashion for distributed training. Arguments passed directly to this
  function are not tunable, all other arguments should be passed within
  tf.HParams, passed to the enclosed function.

  Args:
      data_dir: str. Location of the data for input_fns.
      num_gpus: int. Number of GPUs on each worker.
      variable_strategy: String. CPU to use CPU as the parameter server
      and GPU to use the GPUs as the parameter server.
      data_format: String. channels_first or channels_last.
      use_distortion_for_training: bool. See cifar10.Cifar10DataSet.
      sync: bool. If true synchronizes variable updates across workers.
  Returns:
      A function (tf.estimator.RunConfig, tf.contrib.training.HParams) ->
      tf.contrib.learn.Experiment.

      Suitable for use by tf.contrib.learn.learn_runner, which will run various
      methods on Experiment (train, evaluate) based on information
      about the current runner in `run_config`.
  """

  def _experiment_fn(run_config, hparams):
    """Returns an Experiment."""
    # Create estimator.
    train_input_fn = functools.partial(
        input_fn,
        data_dir,
        subset='train',
        num_shards=num_gpus,
        batch_size=hparams.train_batch_size,
        use_distortion_for_training=use_distortion_for_training)

    eval_input_fn = functools.partial(
        input_fn,
        data_dir,
        subset='eval',
        batch_size=hparams.eval_batch_size,
        num_shards=num_gpus)

    num_eval_examples = cifar10.Cifar10DataSet.num_examples_per_epoch('eval')
    if num_eval_examples % hparams.eval_batch_size != 0:
      raise ValueError(
          'validation set size must be multiple of eval_batch_size')

    train_steps = hparams.train_steps
    eval_steps = num_eval_examples // hparams.eval_batch_size
    examples_sec_hook = cifar10_utils.ExamplesPerSecondHook(
        hparams.train_batch_size, every_n_steps=10)

    tensors_to_log = {'learning_rate': 'learning_rate', 'loss': 'loss'}

    logging_hook = tf.train.LoggingTensorHook(
        tensors=tensors_to_log, every_n_iter=100)

    hooks = [logging_hook, examples_sec_hook]

    classifier = tf.estimator.Estimator(
<<<<<<< HEAD
        model_fn=get_model_fn(num_gpus, variable_strategy, data_format,
                              run_config.num_worker_replicas or 1),
        config=run_config,
        params=vars(hparams))
=======
        model_fn=get_model_fn(
            num_gpus, is_gpu_ps, run_config.num_worker_replicas or 1, sync),
        config=run_config,
        params=hparams
    )
>>>>>>> b8e7ff1c

    # Create experiment.
    experiment = tf.contrib.learn.Experiment(
        classifier,
        train_input_fn=train_input_fn,
        eval_input_fn=eval_input_fn,
        train_steps=train_steps,
        eval_steps=eval_steps)
    # Adding hooks to be used by the estimator on training modes
    experiment.extend_train_hooks(hooks)
    return experiment

  return _experiment_fn


<<<<<<< HEAD
def main(job_dir, data_dir, num_gpus, variable_strategy, data_format,
         use_distortion_for_training, log_device_placement, num_intra_threads,
=======
def main(job_dir,
         data_dir,
         num_gpus,
         variable_strategy,
         use_distortion_for_training,
         log_device_placement,
         num_intra_threads,
         sync,
>>>>>>> b8e7ff1c
         **hparams):
  # The env variable is on deprecation path, default is set to off.
  os.environ['TF_SYNC_ON_FINISH'] = '0'
  os.environ['TF_ENABLE_WINOGRAD_NONFUSED'] = '1'

  # channels first (NCHW) is normally optimal on GPU and channels last (NHWC)
  # on CPU. The exception is Intel MKL on CPU which is optimal with
  # channels_last.
  if not data_format:
    if num_gpus == 0:
      data_format = 'channels_last'
    else:
      data_format = 'channels_first'

  # Session configuration.
  sess_config = tf.ConfigProto(
      allow_soft_placement=True,
      log_device_placement=log_device_placement,
      intra_op_parallelism_threads=num_intra_threads,
      gpu_options=tf.GPUOptions(force_gpu_compatible=True))

  config = cifar10_utils.RunConfig(
      session_config=sess_config, model_dir=job_dir)
  tf.contrib.learn.learn_runner.run(
<<<<<<< HEAD
      get_experiment_fn(data_dir, num_gpus, variable_strategy, data_format,
                        use_distortion_for_training),
=======
      get_experiment_fn(
          data_dir,
          num_gpus,
          variable_strategy,
          use_distortion_for_training,
          sync
      ),
>>>>>>> b8e7ff1c
      run_config=config,
      hparams=tf.contrib.training.HParams(**hparams))


if __name__ == '__main__':
  parser = argparse.ArgumentParser()
  parser.add_argument(
      '--data-dir',
      type=str,
      required=True,
      help='The directory where the CIFAR-10 input data is stored.')
  parser.add_argument(
      '--job-dir',
      type=str,
      required=True,
      help='The directory where the model will be stored.')
  parser.add_argument(
      '--variable-strategy',
      choices=['CPU', 'GPU'],
      type=str,
      default='CPU',
      help='Where to locate variable operations')
  parser.add_argument(
      '--num-gpus',
      type=int,
      default=1,
      help='The number of gpus used. Uses only CPU if set to 0.')
  parser.add_argument(
      '--num-layers',
      type=int,
      default=44,
      help='The number of layers of the model.')
  parser.add_argument(
      '--train-steps',
      type=int,
      default=80000,
      help='The number of steps to use for training.')
  parser.add_argument(
      '--train-batch-size',
      type=int,
      default=128,
      help='Batch size for training.')
  parser.add_argument(
      '--eval-batch-size',
      type=int,
      default=100,
      help='Batch size for validation.')
  parser.add_argument(
      '--momentum',
      type=float,
      default=0.9,
      help='Momentum for MomentumOptimizer.')
  parser.add_argument(
      '--weight-decay',
      type=float,
      default=2e-4,
<<<<<<< HEAD
      help='Weight decay for convolutions.')
=======
      help='Weight decay for convolutions.'
  )
>>>>>>> b8e7ff1c
  parser.add_argument(
      '--learning-rate',
      type=float,
      default=0.1,
      help="""\
      This is the inital learning rate value. The learning rate will decrease
      during training. For more details check the model_fn implementation in
      this file.\
      """)
  parser.add_argument(
      '--use-distortion-for-training',
      type=bool,
      default=True,
      help='If doing image distortion for training.')
  parser.add_argument(
      '--sync',
      action='store_true',
      default=False,
      help="""\
      If present when running in a distributed environment will run on sync mode.\
      """)
  parser.add_argument(
      '--num-intra-threads',
      type=int,
      default=0,
      help="""\
<<<<<<< HEAD
      Number of threads to use for intra-op parallelism. If set to 0, the
      system will pick an appropriate number. The default is 1 since in this
      example CPU only handles the input pipeline and gradient aggregation
      (when --is-cpu-ps). Ops that could potentially benefit from intra-op
      parallelism are scheduled to run on GPUs.\
      """)
=======
      Number of threads to use for intra-op parallelism. When training on CPU
      set to 0 to have the system pick the appropriate number or alternatively
      set it to the number of physical CPU cores.\
      """
  )
>>>>>>> b8e7ff1c
  parser.add_argument(
      '--num-inter-threads',
      type=int,
      default=0,
      help="""\
      Number of threads to use for inter-op parallelism. If set to 0, the
      system will pick an appropriate number.\
      """)
  parser.add_argument(
      '--data-format',
      type=str,
      default=None,
      help="""\
      If not set, the data format best for the training device is used. 
      Allowed values: channels_first (NCHW) channels_last (NHWC).\
      """)
  parser.add_argument(
      '--log-device-placement',
      action='store_true',
      default=False,
      help='Whether to log device placement.')
  parser.add_argument(
      '--batch-norm-decay',
      type=float,
      default=0.997,
      help='Decay for batch norm.')
  parser.add_argument(
      '--batch-norm-epsilon',
      type=float,
      default=1e-5,
      help='Epsilon for batch norm.')
  args = parser.parse_args()

  if args.num_gpus < 0:
    raise ValueError(
        'Invalid GPU count: \"--num-gpus\" must be 0 or a positive integer.')
  if args.num_gpus == 0 and args.variable_strategy == 'GPU':
    raise ValueError(
        'num-gpus=0, CPU must be used as parameter server. Set'
        '--variable-strategy=CPU.')
  if (args.num_layers - 2) % 6 != 0:
    raise ValueError('Invalid --num-layers parameter.')
  if args.num_gpus != 0 and args.train_batch_size % args.num_gpus != 0:
    raise ValueError('--train-batch-size must be multiple of --num-gpus.')
  if args.num_gpus != 0 and args.eval_batch_size % args.num_gpus != 0:
    raise ValueError('--eval-batch-size must be multiple of --num-gpus.')

  main(**vars(args))<|MERGE_RESOLUTION|>--- conflicted
+++ resolved
@@ -44,12 +44,8 @@
 tf.logging.set_verbosity(tf.logging.INFO)
 
 
-<<<<<<< HEAD
 def get_model_fn(num_gpus, variable_strategy, data_format, num_workers):
   """Returns a function that will build the resnet model."""
-=======
-def get_model_fn(num_gpus, variable_strategy, num_workers, sync):
->>>>>>> b8e7ff1c
   def _resnet_model_fn(features, labels, mode, params):
     """Resnet model body.
 
@@ -99,20 +95,9 @@
         with tf.name_scope('tower_%d' % i) as name_scope:
           with tf.device(device_setter):
             loss, gradvars, preds = _tower_fn(
-<<<<<<< HEAD
                 is_training, weight_decay, tower_features[i], tower_labels[i],
-                data_format, params['num_layers'], params['batch_norm_decay'],
-                params['batch_norm_epsilon'])
-=======
-                is_training,
-                weight_decay,
-                tower_features[i],
-                tower_labels[i],
-                (device_type == 'cpu'),
-                params.num_layers,
-                params.batch_norm_decay,
+                data_format, params.num_layers, params.batch_norm_decay,
                 params.batch_norm_epsilon)
->>>>>>> b8e7ff1c
             tower_losses.append(loss)
             tower_gradvars.append(gradvars)
             tower_preds.append(preds)
@@ -164,7 +149,7 @@
           learning_rate=learning_rate, momentum=momentum)
 
       chief_hooks = []
-      if sync:
+      if params.sync:
         optimizer = tf.train.SyncReplicasOptimizer(
             optimizer, replicas_to_aggregate=num_workers)
         sync_replicas_hook = optimizer.make_session_run_hook(True)
@@ -288,18 +273,11 @@
     return feature_shards, label_shards
 
 
-# create experiment
-<<<<<<< HEAD
 def get_experiment_fn(data_dir,
                       num_gpus,
                       variable_strategy,
                       data_format,
                       use_distortion_for_training=True):
-=======
-def get_experiment_fn(data_dir, num_gpus, is_gpu_ps,
-                      use_distortion_for_training=True,
-                      sync=True):
->>>>>>> b8e7ff1c
   """Returns an Experiment function.
 
   Experiments perform training on several workers in parallel,
@@ -315,7 +293,6 @@
       and GPU to use the GPUs as the parameter server.
       data_format: String. channels_first or channels_last.
       use_distortion_for_training: bool. See cifar10.Cifar10DataSet.
-      sync: bool. If true synchronizes variable updates across workers.
   Returns:
       A function (tf.estimator.RunConfig, tf.contrib.training.HParams) ->
       tf.contrib.learn.Experiment.
@@ -361,18 +338,11 @@
     hooks = [logging_hook, examples_sec_hook]
 
     classifier = tf.estimator.Estimator(
-<<<<<<< HEAD
         model_fn=get_model_fn(num_gpus, variable_strategy, data_format,
                               run_config.num_worker_replicas or 1),
         config=run_config,
-        params=vars(hparams))
-=======
-        model_fn=get_model_fn(
-            num_gpus, is_gpu_ps, run_config.num_worker_replicas or 1, sync),
-        config=run_config,
         params=hparams
     )
->>>>>>> b8e7ff1c
 
     # Create experiment.
     experiment = tf.contrib.learn.Experiment(
@@ -384,23 +354,11 @@
     # Adding hooks to be used by the estimator on training modes
     experiment.extend_train_hooks(hooks)
     return experiment
-
   return _experiment_fn
 
 
-<<<<<<< HEAD
 def main(job_dir, data_dir, num_gpus, variable_strategy, data_format,
          use_distortion_for_training, log_device_placement, num_intra_threads,
-=======
-def main(job_dir,
-         data_dir,
-         num_gpus,
-         variable_strategy,
-         use_distortion_for_training,
-         log_device_placement,
-         num_intra_threads,
-         sync,
->>>>>>> b8e7ff1c
          **hparams):
   # The env variable is on deprecation path, default is set to off.
   os.environ['TF_SYNC_ON_FINISH'] = '0'
@@ -425,18 +383,8 @@
   config = cifar10_utils.RunConfig(
       session_config=sess_config, model_dir=job_dir)
   tf.contrib.learn.learn_runner.run(
-<<<<<<< HEAD
       get_experiment_fn(data_dir, num_gpus, variable_strategy, data_format,
                         use_distortion_for_training),
-=======
-      get_experiment_fn(
-          data_dir,
-          num_gpus,
-          variable_strategy,
-          use_distortion_for_training,
-          sync
-      ),
->>>>>>> b8e7ff1c
       run_config=config,
       hparams=tf.contrib.training.HParams(**hparams))
 
@@ -493,12 +441,7 @@
       '--weight-decay',
       type=float,
       default=2e-4,
-<<<<<<< HEAD
       help='Weight decay for convolutions.')
-=======
-      help='Weight decay for convolutions.'
-  )
->>>>>>> b8e7ff1c
   parser.add_argument(
       '--learning-rate',
       type=float,
@@ -525,20 +468,10 @@
       type=int,
       default=0,
       help="""\
-<<<<<<< HEAD
-      Number of threads to use for intra-op parallelism. If set to 0, the
-      system will pick an appropriate number. The default is 1 since in this
-      example CPU only handles the input pipeline and gradient aggregation
-      (when --is-cpu-ps). Ops that could potentially benefit from intra-op
-      parallelism are scheduled to run on GPUs.\
-      """)
-=======
       Number of threads to use for intra-op parallelism. When training on CPU
       set to 0 to have the system pick the appropriate number or alternatively
       set it to the number of physical CPU cores.\
-      """
-  )
->>>>>>> b8e7ff1c
+      """)
   parser.add_argument(
       '--num-inter-threads',
       type=int,
@@ -572,7 +505,7 @@
       help='Epsilon for batch norm.')
   args = parser.parse_args()
 
-  if args.num_gpus < 0:
+    if args.num_gpus < 0:
     raise ValueError(
         'Invalid GPU count: \"--num-gpus\" must be 0 or a positive integer.')
   if args.num_gpus == 0 and args.variable_strategy == 'GPU':
