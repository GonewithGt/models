--- conflicted
+++ resolved
@@ -13,11 +13,7 @@
 # limitations under the License.
 
 # Lint as: python3
-<<<<<<< HEAD
-"""Tests for YOLO."""
-=======
 """Tests for yolo."""
->>>>>>> bcbce005
 
 from absl.testing import parameterized
 import numpy as np
@@ -129,6 +125,5 @@
     # If the serialization was successful, the new config should match the old.
     self.assertAllEqual(network.get_config(), new_network.get_config())
 
-
 if __name__ == '__main__':
   tf.test.main()